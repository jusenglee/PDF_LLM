import logging
import time
import os
from typing import Dict, Any, List
from src.utils.token_manager import AdaptiveTokenManager
from src.core.triton_client import OptimizedTritonClient

logger = logging.getLogger(__name__)

class HierarchicalSummarizer:
    def __init__(self, token_mgr: AdaptiveTokenManager, triton_client: OptimizedTritonClient):
        self.token_mgr = token_mgr
        self.triton = triton_client
        self.semantic_engine = None

        # 의미 검색 엔진 초기화
        try:
            from src.search.semantic_search import SemanticSearchEngine
            self.semantic_engine = SemanticSearchEngine()
            logger.info("✅ 임베딩 모듈(의미 검색 엔진) 초기화 성공")
            print("✅ 임베딩 모듈 로드됨: 문서 핵심 내용 추출 기능 활성화")
        except ImportError as e:
            logger.warning(f"⚠️ 임베딩 모듈 초기화 실패: {e}")
            print("⚠️ 임베딩 모듈 로드 실패: 전체 텍스트 처리 모드로 전환")
            print("💡 임베딩 활성화 방법: pip install sentence-transformers faiss-cpu")

    async def smart_chunking_summary(
        self, 
        text: str, 
        target_length: int = 200
    ) -> Dict[str, Any]:
        """스마트 청킹 기반 계층적 요약"""

        chunks, allocation = self.token_mgr.create_adaptive_chunks(text, target_length)

        if len(chunks) == 1:
            # 단일 청크는 직접 요약
            prompt = f"다음 텍스트를 {target_length}자 이내로 최대한 짧게 요약해주세요:\n\n{chunks[0].text}"
            # 토큰 길이 확인 (디버깅용, 토크나이저가 있는 경우만)
            if hasattr(self.triton, 'tokenizer') and self.triton.tokenizer:
                try:
                    token_count = len(self.triton.tokenizer(prompt, add_special_tokens=False).input_ids)
                    if token_count > 2000:
                        logger.warning(f"단일 청크 프롬프트 길이: {token_count} 토큰 (자동 잘림 예정)")
                except Exception:
                    pass  # 토크나이저 오류는 무시

            summary = await self.triton._generate_single_cached(prompt, target_length)

            return {
                "chunk_summaries": [summary],
                "final_summary": summary,
                "processing_method": "direct"
            }

        # 다중 청크 처리
        chunk_prompts = []
        # 청크별 요약 길이를 동적으로 할당
        base_chars_per_chunk = int(target_length * 0.7)  # 기본 요약 길이 (30% 감소)

        # 청크별 복잡도에 따른 동적 토큰 할당 계산 함수
        def calculate_dynamic_token_allocation(chunks):
            """청크 길이와 복잡도에 따라 동적으로 토큰 할당"""
            # 청크 길이 정규화 (상대적 길이 계산)
            total_tokens = sum(chunk.token_count for chunk in chunks)
            avg_tokens = total_tokens / len(chunks) if chunks else base_chars_per_chunk

            # 각 청크별 상대적 토큰 할당량 계산
            allocations = {}

            # 복잡도 지표: 문장 당 평균 단어 수로 추정
            complexity_scores = {}

            # 청크별 문장 수 계산
            for i, chunk in enumerate(chunks):
                text = chunk.text
                sentences = [s.strip() for s in text.split('.') if s.strip()]
                words = text.split()

                # 문장 수와 단어 수 계산
                sent_count = max(1, len(sentences))
                words_count = len(words)

                # 문장당 평균 단어 수로 복잡도 점수 계산
                complexity = words_count / sent_count
                complexity_scores[i] = complexity

                # 청크 길이 정규화 (상대적 크기)
                size_factor = chunk.token_count / avg_tokens

                # 복잡도와 크기를 고려한 가중치 계산
                allocations[i] = {
                    'size_factor': size_factor,
                    'complexity': complexity,
                    'token_count': chunk.token_count
                }

            # 복잡도 점수 정규화
            if complexity_scores:
                avg_complexity = sum(complexity_scores.values()) / len(complexity_scores)
                max_complexity = max(complexity_scores.values())
                min_complexity = min(complexity_scores.values())
                complexity_range = max(0.5, max_complexity - min_complexity)

                # 정규화된 복잡도 점수 추가
                for i in allocations:
                    norm_complexity = (complexity_scores[i] - min_complexity) / complexity_range if complexity_range > 0 else 0.5
                    allocations[i]['norm_complexity'] = max(0.7, min(1.3, 0.7 + norm_complexity))

            # 최종 할당 계산
            final_allocations = {}
            for i, alloc in allocations.items():
                # 기본 할당 (청크 크기 기반)
                base_alloc = base_chars_per_chunk * alloc.get('size_factor', 1.0)

                # 복잡도 기반 조정
                complexity_factor = alloc.get('norm_complexity', 1.0)

                # 최종 할당 (최소/최대 범위 제한)
                final_alloc = int(base_alloc * complexity_factor)

                # 너무 적거나 많은 할당 방지
                final_alloc = max(int(base_chars_per_chunk * 0.7), min(int(base_chars_per_chunk * 1.5), final_alloc))

                final_allocations[i] = final_alloc

            logger.info(f"동적 토큰 할당: {final_allocations}")
            print(f"🔍 청크별 동적 토큰 할당 계산 완료")
            return final_allocations

        # 동적 토큰 할당 계산
        token_allocations = calculate_dynamic_token_allocation(chunks)

        # 청크 요약에 사용할 기본 문자 수
        chars_per_chunk = base_chars_per_chunk

        # 임베딩 기반 문장 추출 사용 (가능한 경우)
        semantic_extraction_used = False
        if self.semantic_engine is not None:
            try:
                logger.info("임베딩 기반 의미 검색 적용 중...")
                filtered_chunks = []
                for i, chunk in enumerate(chunks):
                    # 각 청크에 대해 '청크 요약' 쿼리를 사용하여 핵심 문장만 추출
                    extraction_query = f"이 문서의 핵심 내용과 중요 정보를 최대한 짧게 요약"
                    # 관련 문장 추출 수 증가 (더 많은 컨텍스트 제공) 및 중복 제거 임계값 설정
                    # 0.85 임계값으로 유사 문장 중복 제거 활성화
                    filtered_text = self.semantic_engine.extract_relevant_context(
                        extraction_query, chunk.text, top_k=20, dedup_threshold=0.85
                    )
                    # 원본 청크 대신 필터링된 문장들만 사용
                    if filtered_text.strip():
                        filtered_chunks.append({
                            'index': i,
                            'original_chunk': chunk,
                            'filtered_text': filtered_text,
                            'token_reduction': len(chunk.text) / len(filtered_text) if filtered_text else 1.0
                        })

                # 필터링된 청크가 있으면 이를 사용
                if filtered_chunks:
                    semantic_extraction_used = True
                    avg_reduction = sum(c['token_reduction'] for c in filtered_chunks) / len(filtered_chunks)
                    logger.info(f"임베딩 검색으로 텍스트 {avg_reduction:.2f}배 축소 (평균)")

                    # 필터링된 텍스트로 생성형 요약 프롬프트 생성
                    for fc in filtered_chunks:
                        # 해당 청크에 대한 동적 할당 크기 사용
                        idx = fc['index']
                        dynamic_length = token_allocations.get(idx, chars_per_chunk)

                        prompt = f"""# 텍스트 요약 작업

        ## 원본 텍스트 (파트 {fc['index']+1}/{len(chunks)}):
        {fc['filtered_text']}

        ## 요약 지침:
        1. 위 텍스트의 핵심 내용만 추출하여 {dynamic_length}자 내외로 요약하세요.
        2. 중요하지 않은 세부사항은 과감히 생략하세요.
        3. 원문의 핵심 개념과 주요 아이디어를 보존하세요.
        4. 요약은 완전한 문장으로 작성하고, 문장 사이에 적절한 연결성을 유지하세요.
        5. 원문에 없는 내용을 추가하지 마세요.
        6. 모든 문장은 완결되게 작성하고, 중간에 끊기지 않도록 하세요.
        7. 요약은 반드시 마침표로 끝나야 합니다.

        ## 요약 결과:"""
                        chunk_prompts.append(prompt)
            except Exception as e:
                logger.error(f"임베딩 기반 검색 처리 중 오류: {e}")
                semantic_extraction_used = False

        # 임베딩 검색 실패하거나 사용할 수 없는 경우 생성형 요약 방식 사용
        if not semantic_extraction_used:
            for i, chunk in enumerate(chunks):
                # 해당 청크에 대한 동적 할당 크기 사용
                dynamic_length = token_allocations.get(i, chars_per_chunk)

                # 동적 할당 크기를 프롬프트에 반영
                prompt = f"""# 텍스트 요약 작업

        ## 원본 텍스트 (파트 {i+1}/{len(chunks)}):
        {chunk.text}

        ## 요약 지침:
        1. 위 텍스트의 핵심 내용만 추출하여 {dynamic_length}자 내외로 요약하세요.
        2. 중요하지 않은 세부사항은 과감히 생략하세요.
        3. 원문의 핵심 개념과 주요 아이디어를 보존하세요.
        4. 요약은 완전한 문장으로 작성하고, 문장 사이에 적절한 연결성을 유지하세요.
        5. 원문에 없는 내용을 추가하지 마세요.
        6. 모든 문장은 완결되게 작성하고, 중간에 끊기지 않도록 하세요.
        7. 요약은 반드시 마침표로 끝나야 합니다.

        ## 요약 결과:"""
                chunk_prompts.append(prompt)

        # 병렬 요약 생성 - 문자 수를 토큰 수로 변환 (한국어의 경우 더 높은 비율)
        # 동적 토큰 할당 정보 계산 (프롬프트 인덱스 → 토큰 수 매핑)
        dynamic_tokens = {}

        prompt_index = 0
        if semantic_extraction_used:
            # 임베딩 사용 시: filtered_chunks의 순서대로 프롬프트가 생성됨
            for fc in filtered_chunks:
                chunk_idx = fc['index']
                chars = token_allocations.get(chunk_idx, chars_per_chunk)
                # 문자 수를 토큰 수로 변환 (한국어 고려)
                tokens = max(120, int(chars * 1.0))
                dynamic_tokens[prompt_index] = tokens
                prompt_index += 1
        else:
            # 임베딩 미사용 시: chunks 순서대로 프롬프트 생성됨
            for i in range(len(chunks)):
                chars = token_allocations.get(i, chars_per_chunk)
                tokens = max(120, int(chars * 1.0))
                dynamic_tokens[prompt_index] = tokens
                prompt_index += 1

        # 모든 프롬프트에 대한 토큰 할당 정보 로깅
        logger.info(f"청크별 동적 토큰 할당 (최종): {dynamic_tokens}")
        print(f"🔄 동적 토큰 할당으로 청크 요약 생성 중...")

        # 개별 청크마다 다른 토큰 수 할당을 위한 함수
        def get_tokens_for_prompt(idx):
            # 정수 값 반환 보장 (JSON 직렬화 가능)
            return int(max(40, dynamic_tokens.get(idx, 120)))  # 최소 40토큰 보장

        # 청크별로 다른 토큰 수를 적용한 병렬 생성
        chunk_summaries = await self.triton.generate_parallel_optimized(
            chunk_prompts, 
            max_new_tokens=get_tokens_for_prompt
        )

        # 최종 통합 요약
        combined_text = "\n\n".join([
            s for s in chunk_summaries if s and not s.startswith("[오류")
        ])  # 오류 응답 필터링

        # 요약 블록 및 문장 중복 제거 (순서 유지)
        if combined_text.strip():
            blocks = [b.strip() for b in combined_text.split("\n\n") if b.strip()]
            unique_blocks = list(dict.fromkeys(blocks))
            cleaned_blocks = []
            for block in unique_blocks:
                lines = [ln.strip() for ln in block.split("\n") if ln.strip()]
                dedup_lines = list(dict.fromkeys(lines))
                cleaned_blocks.append("\n".join(dedup_lines))
            combined_text = "\n\n".join(cleaned_blocks)

        # 문장 중복 제거 (순서 유지)
        if combined_text.strip():
            lines = combined_text.split("\n")
            deduped_lines = list(dict.fromkeys(lines))  # 순서를 유지하며 중복 제거
            deduped_lines = [line for line in deduped_lines if line.strip()]
            combined_text = "\n".join(deduped_lines)

        if not combined_text.strip():
            logger.warning("모든 청크 요약이 실패했습니다. 직접 요약을 시도합니다.")
            # 모든 청크 요약이 실패한 경우 원본 텍스트에서 간단한 요약 추출
            # 임베딩 기반 핵심 문장 추출 시도
            if self.semantic_engine is not None:
                try:
                    # 핵심 문장 추출 쿼리
                    extraction_query = "이 문서의 핵심 내용과 중요 정보를 요약"
                    # 상위 20개 관련 문장 추출 (중복 제거 적용)
                    filtered_text = self.semantic_engine.extract_relevant_context(
                        extraction_query, text, top_k=20, dedup_threshold=0.85
                    )
                    if filtered_text.strip():
                        short_text = filtered_text
                        logger.info(f"임베딩 필터링으로 최종 요약용 텍스트 추출 성공: {len(filtered_text)} 문자")
                    else:
                        short_text = text[:min(len(text), 2000)]  # 원본 텍스트 앞부분만 사용
                except Exception as e:
                    logger.error(f"임베딩 기반 최종 필터링 중 오류: {e}")
                    short_text = text[:min(len(text), 2000)]  # 오류 시 원본 텍스트 앞부분만 사용
            else:
                short_text = text[:min(len(text), 2000)]  # 의미 검색 엔진 없을 경우 원본 앞부분만 사용

            final_prompt = f"다음 텍스트를 {target_length}자 이내로 간결하게 요약해주세요:\n\n{short_text}"
        else:
            # 목표 요약 길이 증가 (더 상세한 요약을 위해)
            enhanced_target_length = int(target_length * 1.5)  # 50% 늘린 요약 길이

            final_prompt = f"""# 문서 요약 생성

        ## 요약 작업:
        다음은 긴 문서의 파트별 요약입니다. 이 요약들을 통합하여 전체 내용을 담은 최종 요약을 작성해주세요.

        ## 파트별 요약:
        {combined_text}

        ## 요약 조건:
        - 요약 길이: {enhanced_target_length}자 내외로 작성할 것
        - 문서의 주제, 핵심 논점, 주요 내용을 포함할 것
        - 논리적 흐름을 유지하고 완전한 문장으로 작성할 것
        - 각 파트의 핵심만 추출하여 통합할 것
        - 모든 문장은 완결되게 작성하고, 문장이 중간에 잘리지 않도록 할 것
        - 요약의 마지막 문장은 반드시 마침표로 끝나도록 할 것

        ## 최종 요약:"""

            # 최종 요약 프롬프트 로깅
            try:
                from pathlib import Path
                from config.settings import LOG_DIR

                # 로그 디렉토리 확인
                prompt_log_dir = LOG_DIR / "prompts"
                os.makedirs(prompt_log_dir, exist_ok=True)

                # 타임스탬프로 로그 파일명 생성
                timestamp = time.strftime("%Y%m%d_%H%M%S")
                final_log_file = prompt_log_dir / f"final_prompt_{timestamp}.log"

                # 최종 요약 프롬프트 저장
                with open(final_log_file, "w", encoding="utf-8") as f:
                    f.write("==== 최종 요약 프롬프트 ====\n\n")
                    f.write(final_prompt)

                logger.info(f"최종 요약 프롬프트 로그 저장됨: {final_log_file}")
                print(f"ℹ️ 최종 요약 프롬프트 로그 저장됨: {final_log_file}")
            except Exception as e:
                logger.warning(f"최종 요약 프롬프트 로깅 실패: {e}")

            # 최종 요약에 충분한 토큰 할당 (한글 문자:토큰 비율 고려)
<<<<<<< HEAD
            # 최종 요약이 과도하게 길어지지 않도록 토큰 수 조정
            approx_tokens = max(150, int(enhanced_target_length * 2.5))
=======
            approx_tokens = max(200, int(enhanced_target_length * 3))
>>>>>>> b6fb88de

            print(f"\n🔄 최종 요약 생성 중... (최대 {approx_tokens} 토큰 할당)")
            final_start_time = time.time()
            # 토큰 정보 로깅 활성화
            final_summary = await self.triton._generate_single_cached(final_prompt, approx_tokens, log_tokens=True, log_prompt=True)
            final_time = time.time() - final_start_time
            print(f"✅ 최종 요약 완료 (소요시간: {final_time:.2f}초)")

        # 처리 방법 결정
        processing_method = "hierarchical"
        if semantic_extraction_used:
            processing_method = "hierarchical_with_embedding_filter"

        # 임베딩 정보 수집 (사용된 경우)
        embedding_info = None
        if semantic_extraction_used and hasattr(self.semantic_engine, 'embedding_info'):
            embedding_info = self.semantic_engine.embedding_info
            logger.info(f"임베딩 정보 수집됨: {embedding_info}")

        return {
            "chunk_summaries": chunk_summaries,
            "final_summary": final_summary,
            "processing_method": processing_method,
            "semantic_extraction_used": semantic_extraction_used,
            "embedding_info": embedding_info,
            "dynamic_token_allocation": token_allocations
        }<|MERGE_RESOLUTION|>--- conflicted
+++ resolved
@@ -342,13 +342,9 @@
             except Exception as e:
                 logger.warning(f"최종 요약 프롬프트 로깅 실패: {e}")
 
-            # 최종 요약에 충분한 토큰 할당 (한글 문자:토큰 비율 고려)
-<<<<<<< HEAD
             # 최종 요약이 과도하게 길어지지 않도록 토큰 수 조정
             approx_tokens = max(150, int(enhanced_target_length * 2.5))
-=======
-            approx_tokens = max(200, int(enhanced_target_length * 3))
->>>>>>> b6fb88de
+
 
             print(f"\n🔄 최종 요약 생성 중... (최대 {approx_tokens} 토큰 할당)")
             final_start_time = time.time()
